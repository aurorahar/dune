############################################################################
# Copyright 2007-2019 Universidade do Porto - Faculdade de Engenharia      #
# Laboratório de Sistemas e Tecnologia Subaquática (LSTS)                  #
############################################################################
# This file is part of DUNE: Unified Navigation Environment.               #
#                                                                          #
# Commercial Licence Usage                                                 #
# Licencees holding valid commercial DUNE licences may use this file in    #
# accordance with the commercial licence agreement provided with the       #
# Software or, alternatively, in accordance with the terms contained in a  #
# written agreement between you and Faculdade de Engenharia da             #
# Universidade do Porto. For licensing terms, conditions, and further      #
# information contact lsts@fe.up.pt.                                       #
#                                                                          #
# Modified European Union Public Licence - EUPL v.1.1 Usage                #
# Alternatively, this file may be used under the terms of the Modified     #
# EUPL, Version 1.1 only (the "Licence"), appearing in the file LICENCE.md #
# included in the packaging of this file. You may not use this work        #
# except in compliance with the Licence. Unless required by applicable     #
# law or agreed to in writing, software distributed under the Licence is   #
# distributed on an "AS IS" basis, WITHOUT WARRANTIES OR CONDITIONS OF     #
# ANY KIND, either express or implied. See the Licence for the specific    #
# language governing permissions and limitations at                        #
# https://github.com/LSTS/dune/blob/master/LICENCE.md and                  #
# http://ec.europa.eu/idabc/eupl.html.                                     #
############################################################################
# Author: Ricardo Martins                                                  #
############################################################################

# Validate CMake version.
cmake_minimum_required(VERSION 3.1 FATAL_ERROR)

if(COMMAND CMAKE_POLICY)
  cmake_policy(SET CMP0003 NEW)
endif(COMMAND CMAKE_POLICY)

# Required C++ Standard.
set(CMAKE_CXX_STANDARD 14)
set(CMAKE_CXX_STANDARD_REQUIRED ON)
set(CMAKE_CXX_EXTENSIONS OFF)

include(cmake/Toolchain.cmake)

##########################################################################
#                         Project information                            #
##########################################################################
project("DUNE")
set(PROJECT_NAME "DUNE: Unified Navigation Environment")
set(PROJECT_SHORT_NAME "DUNE")
set(PROJECT_VENDOR "Universidade do Porto - LSTS")
set(PROJECT_COPYRIGHT "Copyright (C) 2007-2019 - ${PROJECT_VENDOR}")
set(PROJECT_CONTACT "DUNE <dune@lsts.pt>")
set(PROJECT_VERSION_YEAR  "2019")
set(PROJECT_VERSION_MONTH "02")
set(PROJECT_VERSION_PATCH "1")
set(PROJECT_VERSION_RCN   "0")

# Version formats.
set(PROJECT_VERSION
  "${PROJECT_VERSION_YEAR}.${PROJECT_VERSION_MONTH}.${PROJECT_VERSION_PATCH}")

if(PROJECT_VERSION_RCN GREATER 0)
  set(PROJECT_VERSION "${PROJECT_VERSION}-rc${PROJECT_VERSION_RCN}")
endif(PROJECT_VERSION_RCN GREATER 0)

if(PROJECT_VERSION_PATCH STREQUAL "x")
  set(PROJECT_VERSION_PARTS
    "${PROJECT_VERSION_YEAR},${PROJECT_VERSION_MONTH},99,${PROJECT_VERSION_RCN}")
else()
  set(PROJECT_VERSION_PARTS
    "${PROJECT_VERSION_YEAR},${PROJECT_VERSION_MONTH},${PROJECT_VERSION_PATCH},${PROJECT_VERSION_RCN}")
endif()

# This directory will hold generated files.
set(DUNE_GENERATED ${CMAKE_BINARY_DIR}/DUNEGeneratedFiles)

include(${PROJECT_SOURCE_DIR}/cmake/Macros.cmake)

# Define options.
message(STATUS "")
message(STATUS "******************************************")
message(STATUS "***          Optional Features         ***")
message(STATUS "******************************************")
dune_option(PICCOLO "Include Piccolo library")
dune_option(SHARED "Build shared library and shared plugins")
dune_option(DEBUG "Compile with debug information enabled")
dune_option(PROFILE "Compile with profiling and debug information enabled")
dune_option(TLSF "Include the TLSF O(1) memory allocator")
dune_option(QT5 "Include Qt5 based GUI")
dune_option(DC1394 "Enable support for libdc1394")
dune_option(V4L2 "Enable support for libv4l2")
dune_option(JS "Enable support for SpiderMonkey javascript engine")
dune_option(XENETH "Enable support for the Xeneth SDK")
dune_option(BLUEVIEW "Enable support for the BlueView SDK")
dune_option(OPENCV "Enable support for OpenCV")
dune_option(NO_RTTI "Disable support for RTTI")
dune_option(UEYE "Enable support for IDS uEye cameras")
<<<<<<< HEAD
dune_option(H5CPP "Enable support for hdf5 format i/o using the h5cpp library")
=======
dune_option(ELLIPSOIDAL "Enable ellipsoidal coordinates in (WGS84) displace")
>>>>>>> 2ce77142

# Internationalization.
include(${PROJECT_SOURCE_DIR}/cmake/I18N.cmake)

#############################################################################
# DUNE's default build type
#############################################################################
if(DEBUG)
  set(CMAKE_BUILD_TYPE "Debug")
  add_definitions(-DDEBUG)
else(DEBUG)
  set(CMAKE_BUILD_TYPE "Release")
endif(DEBUG)

if(PROFILE)
  set(CMAKE_BUILD_TYPE "Debug")
endif(PROFILE)

# Set a build name with more details than the default.
set(BUILDNAME "${DUNE_SYSTEM_NAME_VAR}")

include(cmake/IMC.cmake)

##########################################################################
# Piccolo                                                                #
##########################################################################
set(PICCOLO_MESSAGES_XML ${PROJECT_SOURCE_DIR}/private/etc/xml/Piccolo.xml)

if(DUNE_PROGRAM_PYTHON)
  add_custom_target(piccolo_messages
    COMMAND ${DUNE_PROGRAM_PYTHON}
    ${PROJECT_SOURCE_DIR}/private/programs/generators/piccolo_messages.py
    ${PICCOLO_MESSAGES_XML} ${PROJECT_SOURCE_DIR}/private/src/Piccolo
    DEPENDS ${xml})
endif(DUNE_PROGRAM_PYTHON)

##########################################################################
# Status Codes                                                           #
##########################################################################
if(DUNE_PROGRAM_PYTHON)
  add_custom_target(status
    COMMAND ${DUNE_PROGRAM_PYTHON}
    ${PROJECT_SOURCE_DIR}/programs/generators/status_codes.py
    ${PROJECT_SOURCE_DIR}/src/DUNE/Status/Codes.def
    ${PROJECT_SOURCE_DIR}/src/DUNE/Status
    DEPENDS ${PROJECT_SOURCE_DIR}/src/DUNE/Status/Codes.def)
endif(DUNE_PROGRAM_PYTHON)

##########################################################################
#                         DUNE's Core Library                            #
##########################################################################
if(SHARED)
  set(DUNE_SHARED 1)
else(SHARED)
  set(DUNE_STATIC 1)
endif(SHARED)

if(TLSF)
  set(DUNE_USING_TLSF 1 CACHE INTERNAL "TLSF allocator")
else(TLSF)
  set(DUNE_USING_TLSF 0 CACHE INTERNAL "TLSF allocator")
endif(TLSF)

file(GLOB_RECURSE DUNE_CORE_SOURCES "${PROJECT_SOURCE_DIR}/src/DUNE/*.cpp")
file(GLOB_RECURSE DUNE_CORE_HEADERS "${PROJECT_SOURCE_DIR}/src/DUNE/*.hpp"
  "${PROJECT_SOURCE_DIR}/src/DUNE/*.def")
file(GLOB_RECURSE DUNE_CORE_DEFS    "${PROJECT_SOURCE_DIR}/src/DUNE/*.def")
string(REPLACE ";" " " DUNE_CORE_HEADERS_STRING "${DUNE_CORE_HEADERS}")

file(GLOB_RECURSE USER_CORE_SOURCES "${PROJECT_SOURCE_DIR}/user/src/USER/*.cpp")
file(GLOB_RECURSE USER_CORE_HEADERS "${PROJECT_SOURCE_DIR}/user/src/USER/*.hpp")
string(REPLACE ";" " " USER_CORE_HEADERS_STRING "${USER_CORE_HEADERS}")

configure_file(${PROJECT_SOURCE_DIR}/src/DUNE/Config.hpp.in
  ${DUNE_GENERATED}/src/DUNE/Config.hpp)

install(FILES ${DUNE_GENERATED}/src/DUNE/Config.hpp
  DESTINATION include/DUNE)

include(${PROJECT_SOURCE_DIR}/cmake/Version.cmake)

set_source_files_properties(${DUNE_CORE_SOURCES} ${USER_CORE_SOURCES}
  PROPERTIES COMPILE_FLAGS "${DUNE_CXX_FLAGS} ${DUNE_CXX_FLAGS_STRICT}")

if(DUNE_OS_WINDOWS)
  configure_file(${PROJECT_SOURCE_DIR}/src/DUNE/Version.rc.in
    ${DUNE_GENERATED}/src/DUNE/Version.rc)

  set(DUNE_CORE_SOURCES ${DUNE_CORE_SOURCES}
    ${DUNE_GENERATED}/src/DUNE/Version.rc)
endif(DUNE_OS_WINDOWS)

foreach(header ${DUNE_CORE_HEADERS} ${USER_CORE_HEADERS})
  string(REGEX REPLACE "${PROJECT_SOURCE_DIR}/" "" header ${header})
  string(REGEX REPLACE "src" "include" destination ${header})
  get_filename_component(destination ${destination} PATH)
  install(FILES ${header} DESTINATION ${destination})
endforeach(header ${DUNE_CORE_HEADERS})

# Bundled Libraries.
file(GLOB extlibs ${PROJECT_SOURCE_DIR}/vendor/libraries/*/Library.cmake)
foreach(extlib ${extlibs})
  include(${extlib})
endforeach(extlib ${extlibs})

# Private Libraries.
file(GLOB extlibs ${PROJECT_SOURCE_DIR}/private/vendor/libraries/*/Library.cmake)
foreach(extlib ${extlibs})
  include(${extlib})
endforeach(extlib ${extlibs})

# User Libraries.
file(GLOB extlibs ${PROJECT_SOURCE_DIR}/user/vendor/libraries/*/Library.cmake)
foreach(extlib ${extlibs})
  include(${extlib})
endforeach(extlib ${extlibs})

include_directories(${DUNE_GENERATED}/src ${PROJECT_SOURCE_DIR}/src ${PROJECT_SOURCE_DIR}/user/src ${DUNE_VENDOR_INCS_DIR})
link_directories(${DUNE_VENDOR_LIBS_DIR})
set(DUNE_CORE_FILES ${DUNE_CORE_SOURCES} ${DUNE_VENDOR_FILES})
set(USER_CORE_FILES ${USER_CORE_SOURCES} ${USER_VENDOR_FILES})

if(DUNE_SHARED)
  message(STATUS "Building shared library")
  add_library(dune-core SHARED ${DUNE_CORE_FILES} ${USER_CORE_FILES} )
  set_target_properties(dune-core PROPERTIES DEFINE_SYMBOL DUNE_DLL_EXPORT)
  target_link_libraries(dune-core ${DUNE_SYS_LIBS})
else(DUNE_SHARED)
  message(STATUS "Building static library")
  add_library(dune-core STATIC ${DUNE_CORE_FILES} ${USER_CORE_FILES} )
  if(DUNE_CXX_MICROSOFT AND DUNE_CPU_X86)
    if(DUNE_CPU_32B)
      set_target_properties(dune-core PROPERTIES STATIC_LIBRARY_FLAGS "/machine:x86")
    else(DUNE_CPU_32B)
      set_target_properties(dune-core PROPERTIES STATIC_LIBRARY_FLAGS "/machine:x64")
    endif(DUNE_CPU_32B)
  endif(DUNE_CXX_MICROSOFT AND DUNE_CPU_X86)
endif(DUNE_SHARED)

add_dependencies(dune-core dune-version)

# WGS84 Coordinate Type
if(ELLIPSOIDAL)
  add_definitions(-DDUNE_ELLIPSOIDAL_DISPLACE)
endif(ELLIPSOIDAL)

##########################################################################
#                          Tasks                                         #
##########################################################################
include(${PROJECT_SOURCE_DIR}/cmake/Tasks.cmake)

##########################################################################
#                          DUNE's Executable                             #
##########################################################################
if(CMAKE_RC_COMPILER)
  enable_language(RC)
endif(CMAKE_RC_COMPILER)

# Daemon.
configure_file(${PROJECT_SOURCE_DIR}/src/Main/StaticTasks.cpp.cmake
  ${DUNE_GENERATED}/src/Main/StaticTasks.cpp)

add_executable(dune
  ${DUNE_TASKS}
  ${DUNE_GENERATED}/src/Main/StaticTasks.cpp
  src/Main/Assets.rc
  src/Main/Daemon.cpp)
set_source_files_properties(src/Main/Daemon.cpp
  PROPERTIES
  COMPILE_FLAGS "${DUNE_CXX_FLAGS}")
target_link_libraries(dune dune-core ${DUNE_SYS_LIBS} ${DUNE_STATIC_TASKS}
  ${DUNE_VENDOR_LIBS})

# Launcher.
add_executable(dune-launcher
  src/Main/Assets.rc
  src/Main/Launcher.cpp)
set_source_files_properties(src/Main/Launcher.cpp
  PROPERTIES
  COMPILE_FLAGS "${DUNE_CXX_FLAGS}")
target_link_libraries(dune-launcher dune-core ${DUNE_SYS_LIBS}
  ${DUNE_VENDOR_LIBS})

##########################################################################
#                          Simple programs                               #
##########################################################################
macro(dune_program source exclude)
  get_filename_component(executable ${source} NAME_WE)
  if(${exclude})
    add_executable(${executable} EXCLUDE_FROM_ALL ${source})
  else(${exclude})
    add_executable(${executable} ${source})
    set(DUNE_EXTRA_EXE ${DUNE_EXTRA_EXE} ${executable})
  endif(${exclude})
  set_target_properties(${executable} PROPERTIES COMPILE_FLAGS "${DUNE_CXX_FLAGS}")
  target_link_libraries(${executable} dune-core ${DUNE_SYS_LIBS} ${DUNE_VENDOR_LIBS})
endmacro(dune_program source)

file(GLOB programs programs/*.cpp)
foreach(program ${programs})
  dune_program(${program} 1)
endforeach(program ${programs})

file(GLOB programs programs/utils/*.cpp)
foreach(program ${programs})
  dune_program(${program} 0)
endforeach(program ${programs})

##########################################################################
#                          Documentation                                 #
##########################################################################
if(DUNE_PROGRAM_DOXYGEN AND DUNE_PROGRAM_ZIP)
  set(DUNE_DOCS_LABEL
    dune-${PROJECT_VERSION}-docs)

  set(DUNE_DOXYGEN_DOCS_DIR
    ${DUNE_GENERATED}/${DUNE_DOCS_LABEL})

  configure_file(${PROJECT_SOURCE_DIR}/doc/Doxygen/Doxyfile.in
    ${DUNE_GENERATED}/Doxyfile)

  add_custom_target(doc
    ${DUNE_PROGRAM_DOXYGEN} ${DUNE_GENERATED}/Doxyfile)

  add_custom_target(doc_package
    zip -r ${CMAKE_BINARY_DIR}/${DUNE_DOCS_LABEL}.zip ${DUNE_DOCS_LABEL}
    WORKING_DIRECTORY ${DUNE_GENERATED})

  add_dependencies(doc_package doc)
endif(DUNE_PROGRAM_DOXYGEN AND DUNE_PROGRAM_ZIP)

##########################################################################
#                        Packaging/Installation                          #
##########################################################################
install(TARGETS dune dune-launcher dune-core ${DUNE_EXTRA_EXE}
  RUNTIME DESTINATION bin
  LIBRARY DESTINATION lib
  ARCHIVE DESTINATION lib)

# Install www helper files.
install(DIRECTORY www DESTINATION .)

# Install configuration files.
install(DIRECTORY etc DESTINATION .)

if(EXISTS "${PROJECT_SOURCE_DIR}/user/etc/")
  # Install user configuration files.
  install(DIRECTORY user/etc DESTINATION ./user/)
endif(EXISTS "${PROJECT_SOURCE_DIR}/user/etc/")

# Install scripts.
install(DIRECTORY programs/scripts DESTINATION .)

# MinGW dependencies.
include(cmake/MinGW.cmake)

# LAUV Simulator link.
if(DUNE_OS_WINDOWS)
  set(CPACK_NSIS_ENABLE_UNINSTALL_BEFORE_INSTALL 1)

  set(CPACK_NSIS_CREATE_ICONS_EXTRA "CreateShortCut          \\\\
    '$SMPROGRAMS\\\\$STARTMENU_FOLDER\\\\LAUV Simulator.lnk' \\\\
    '$INSTDIR\\\\bin\\\\dune.exe'                            \\\\
    '-c lauv-simulator-1 -p Simulation'")

  set(CPACK_NSIS_DELETE_ICONS_EXTRA "Delete                  \\\\
    '$SMPROGRAMS\\\\$MUI_TEMP\\\\LAUV Simulator.lnk'")
endif(DUNE_OS_WINDOWS)

set(CPACK_PACKAGE_DESCRIPTION_SUMMARY ${PROJECT_NAME})
set(CPACK_PACKAGE_NAME ${PROJECT_SHORT_NAME})
set(CPACK_PACKAGE_VENDOR ${PROJECT_VENDOR})
set(CPACK_PACKAGE_VERSION ${PROJECT_VERSION})
set(CPACK_PACKAGE_CONTACT ${PROJECT_CONTACT})
set(CPACK_STRIP_FILES "bin/dune")
set(CPACK_PACKAGE_EXECUTABLES ${DUNE_EXTRA_EXE_NAMES})
set(CPACK_PACKAGE_FILE_NAME
  "dune-${CPACK_PACKAGE_VERSION}-${DUNE_SYSTEM_NAME_VAR}")
set(CPACK_PACKAGE_INSTALL_DIRECTORY
  "${PROJECT_SHORT_NAME} v${PROJECT_VERSION}")
set(CPACK_RESOURCE_FILE_LICENSE
  "${PROJECT_SOURCE_DIR}/LICENCE.md")
dune_set_path(CPACK_PACKAGE_ICON
  "${PROJECT_SOURCE_DIR}/assets/icons/install.bmp")
dune_set_path(CPACK_NSIS_MUI_ICON
  "${PROJECT_SOURCE_DIR}/assets/icons/dune.ico")
set(CPACK_NSIS_MUI_UNIICON
  "${CPACK_NSIS_MUI_ICON}")
set(CPACK_NSIS_DISPLAY_NAME
  "${PROJECT_SHORT_NAME} ${PROJECT_VERSION}")

if(DUNE_OS_WINDOWS)
  set(CPACK_GENERATOR "NSIS;ZIP")
else(DUNE_OS_WINDOWS)
  set(CPACK_GENERATOR "TBZ2")
endif(DUNE_OS_WINDOWS)

include(InstallRequiredSystemLibraries)
include(CPack)

include(programs/video-client/Program.cmake)
include(programs/gsmux/Program.cmake)

##########################################################################
#                                 Tests                                  #
##########################################################################
option(TESTS "Compile test programs" FALSE)

if(TESTS)
  enable_testing()

  macro(dune_test source)
    get_filename_component(executable ${source} NAME_WE)
    add_executable(${executable} ${source})
    set_target_properties(${executable} PROPERTIES COMPILE_FLAGS
      "${DUNE_CXX_FLAGS}")
    target_link_libraries(${executable} dune-core ${DUNE_SYS_LIBS}
      ${DUNE_VENDOR_LIBS})
    ADD_TEST(${executable} ${executable})
  endmacro(dune_test source)

  file(GLOB_RECURSE DUNE_TESTS_SOURCES
    "${PROJECT_SOURCE_DIR}/programs/tests/*.cpp")
  foreach(test ${DUNE_TESTS_SOURCES})
    dune_test(${test})
  endforeach(test ${DUNE_TESTS_SOURCES})
endif(TESTS)

##########################################################################
#                                CDash                                   #
##########################################################################
include(Dart)<|MERGE_RESOLUTION|>--- conflicted
+++ resolved
@@ -95,11 +95,8 @@
 dune_option(OPENCV "Enable support for OpenCV")
 dune_option(NO_RTTI "Disable support for RTTI")
 dune_option(UEYE "Enable support for IDS uEye cameras")
-<<<<<<< HEAD
 dune_option(H5CPP "Enable support for hdf5 format i/o using the h5cpp library")
-=======
 dune_option(ELLIPSOIDAL "Enable ellipsoidal coordinates in (WGS84) displace")
->>>>>>> 2ce77142
 
 # Internationalization.
 include(${PROJECT_SOURCE_DIR}/cmake/I18N.cmake)
