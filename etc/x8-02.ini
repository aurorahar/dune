############################################################################
# Copyright 2007-2015 Universidade do Porto - Faculdade de Engenharia      #
# Laboratório de Sistemas e Tecnologia Subaquática (LSTS)                  #
############################################################################
# This file is part of DUNE: Unified Navigation Environment.               #
#                                                                          #
# Commercial Licence Usage                                                 #
# Licencees holding valid commercial DUNE licences may use this file in    #
# accordance with the commercial licence agreement provided with the       #
# Software or, alternatively, in accordance with the terms contained in a  #
# written agreement between you and Universidade do Porto. For licensing   #
# terms, conditions, and further information contact lsts@fe.up.pt.        #
#                                                                          #
# European Union Public Licence - EUPL v.1.1 Usage                         #
# Alternatively, this file may be used under the terms of the EUPL,        #
# Version 1.1 only (the "Licence"), appearing in the file LICENCE.md       #
# included in the packaging of this file. You may not use this work        #
# except in compliance with the Licence. Unless required by applicable     #
# law or agreed to in writing, software distributed under the Licence is   #
# distributed on an "AS IS" basis, WITHOUT WARRANTIES OR CONDITIONS OF     #
# ANY KIND, either express or implied. See the Licence for the specific    #
# language governing permissions and limitations at                        #
# http://ec.europa.eu/idabc/eupl.html.                                     #
############################################################################
# Author: Joao Fortuna                                                     #
#         Ricardo Bencatel                                                 #
#         Filipe Ferreira                                                  #
############################################################################
# X8-Flying Wing configuration file                                        #
############################################################################

[Require hardware/lctr-b2xx/luemb.ini]
[Require uav/ardupilot.ini]

[General]
Vehicle                                    = x8-02

[Supervisors.UAV.LostComms]
Enabled                                    = Hardware, Simulation, HITL

[Control.UAV.Ardupilot/Hardware]
Default altitude                           = 200.0
Default loiter radius                      = 75.0
RC 1 PWM MIN                               = 1071
RC 1 PWM MAX                               = 1899
RC 1 MAX                                   = 30.0
RC 1 REV                                   = True
RC 2 PWM MIN                               = 1102
RC 2 PWM MAX                               = 1928
RC 2 MAX                                   = 2.0
RC 3 PWM MIN                               = 1041
RC 3 PWM MAX                               = 2056
RC 3 MIN                                   = 15.0
RC 3 MAX                                   = 22.0

[Control.Path.Height]
Enabled                                    = Always
Height bandwidth                           = 40
Vertical Rate maximum gain                 = 0.20

<<<<<<< HEAD
[Control.Path.Aerosonde]
Enabled                                    = Always
=======
[Control.Path.LOSLeg]
Enabled                                    = Never
>>>>>>> 6af2ee4b
Look Ahead Gain                            = 1.2
Turn Rate Gain                             = 0.0005
Maximum Bank                               = 30

[Vision.PhotoTrigger]
Enabled                                    = Hardware
Entity Label                               = Photo Trigger
Trigger Frequency                          = 0.4

[Control.Path.Formation.Controller]
Leader Name                                = form-leader-02
Leader Output Frequency                    = 10
Maximum Airspeed                           = 20.0
Minimum Airspeed                           = 14.0
Debug Level                                = Trace

#[Control.Path.Formation.Test]
#Entity Label                               = Formation Tester
#Enabled                                    = DSIL
#Execution Frequency                        = 10

<<<<<<< HEAD
[Control.Path.Aerosonde/Leader]
Enabled                                    = Always
Entity Label                               = Path Control Leader
EstimatedState Filter                      = form-leader-02
=======
#[Control.Path.LOSLeg/Leader]
#Enabled                                    = Always
#Entity Label                               = Path Control Leader
#EstimatedState Filter                      = form-leader-02:Formation Control
>>>>>>> 6af2ee4b

[Simulators.UAV/Simulation]
Stream Speed to North                      = -3
Stream Speed to East                       = -1
Simulation type                            = 5DOF
Speed Time Constant                        = 2.0
Bank Time Constant                         = 0.1
Altitude Time Constant                     = 3.0
Bank Rate Limit                            = 60
Longitudinal Acceleration Limit            = 0.5
Vertical Slope Limit                       = 0.15
#Initial Reference Latitude                 = 39.09
#Initial Reference Longitude                = -8.964
#Reference Ground Height                    = 47.3

[Transports.UDP/Formation]
Entity Label                               = Formation Link
Enabled                                    = Hardware
Local Port                                 = 6020
Static Destinations                        = 10.0.20.100:6020,
                                             10.0.20.110:6020
Transports                                 = EstimatedState,
                                             EstimatedStreamVelocity

[Transports.UDP/Formation-Sim]
Entity Label                               = Formation Link
Enabled                                    = Simulation, AP-SIL, AP-HIL
Local Port                                 = 6022
Static Destinations                        = 127.0.0.1:6021,
#                                             127.0.0.1:6023,
                                             192.168.1.18:6023,
                                             127.0.0.1:6024
Transports                                 = EstimatedState,
                                             EstimatedStreamVelocity

[Power.LUEMB]
ADC Channel 0 - Conversion              = 23.3735, 0.0
ADC Channel 1 - Conversion              = 4.9383, 0.0
ADC Channel 2 - Conversion              = 6.5789, 0.0
ADC Channel 3 - Conversion              = 1.2285, 0.0
ADC Channel 4 - Conversion              = 16.1421, 0.0
ADC Channel 5 - Conversion              = 0.5460, 0.0
ADC Channel 6 - Conversion              = 52.0890, 0.0
ADC Channel 7 - Conversion              = 0.4399, 0.0<|MERGE_RESOLUTION|>--- conflicted
+++ resolved
@@ -58,13 +58,8 @@
 Height bandwidth                           = 40
 Vertical Rate maximum gain                 = 0.20
 
-<<<<<<< HEAD
-[Control.Path.Aerosonde]
+[Control.Path.LOSLeg]
 Enabled                                    = Always
-=======
-[Control.Path.LOSLeg]
-Enabled                                    = Never
->>>>>>> 6af2ee4b
 Look Ahead Gain                            = 1.2
 Turn Rate Gain                             = 0.0005
 Maximum Bank                               = 30
@@ -86,17 +81,10 @@
 #Enabled                                    = DSIL
 #Execution Frequency                        = 10
 
-<<<<<<< HEAD
-[Control.Path.Aerosonde/Leader]
+[Control.Path.LOSLeg/Leader]
 Enabled                                    = Always
 Entity Label                               = Path Control Leader
 EstimatedState Filter                      = form-leader-02
-=======
-#[Control.Path.LOSLeg/Leader]
-#Enabled                                    = Always
-#Entity Label                               = Path Control Leader
-#EstimatedState Filter                      = form-leader-02:Formation Control
->>>>>>> 6af2ee4b
 
 [Simulators.UAV/Simulation]
 Stream Speed to North                      = -3
