--- conflicted
+++ resolved
@@ -153,14 +153,12 @@
 [Navigation.AUV.Navigation]
 Entity Label - Depth                    = CTD
 
-<<<<<<< HEAD
 [Transports.UDP]
 Local Port                              = 6006
-=======
+
 [Sensors.WifiRSSI]
 Enabled                                 = Hardware
 Entity Label                            = Wi-Fi RSSI
 Connect via SSH                         = true
 Remote Hostname                         = 10.0.10.181
-Update Period                           = 2
->>>>>>> 7301acc5
+Update Period                           = 2