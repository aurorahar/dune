--- conflicted
+++ resolved
@@ -219,18 +219,15 @@
       tmsg->speed_units = atoi(argv[5]);
     msg = tmsg;
   }
-<<<<<<< HEAD
-  else if (strcmp(argv[3], "DesiredRoll") == 0)
+
+  if (strcmp(argv[3], "DesiredRoll") == 0)
   {
     IMC::DesiredRoll* tmsg = new IMC::DesiredRoll;
     tmsg->value = DUNE::Math::Angles::radians(atof(argv[4]));
     msg = tmsg;
   }
-  else if (strcmp(argv[3], "DesiredControl") == 0)
-=======
 
   if (strcmp(argv[3], "DesiredZ") == 0)
->>>>>>> 204e344b
   {
     IMC::DesiredZ* tmsg = new IMC::DesiredZ;
     tmsg->value = atof(argv[4]);
@@ -259,21 +256,13 @@
     msg = tmsg;
     tmsg->op = IMC::EntityList::OP_QUERY;
   }
-<<<<<<< HEAD
-  else if (strcmp(argv[3], "Temperature") == 0)
+
+  if (strcmp(argv[3], "Temperature") == 0)
   {
     IMC::Temperature* tmsg = new IMC::Temperature;
     msg = tmsg;
     tmsg->value = atof(argv[4]);
   }
-  else if (strcmp(argv[3], "VehicleCommand") == 0)
-  {
-    IMC::VehicleCommand* tmsg = new IMC::VehicleCommand;
-    msg = tmsg;
-    tmsg->type = IMC::VehicleCommand::VC_REQUEST;
-    tmsg->command = atoi(argv[4]);
-=======
->>>>>>> 204e344b
 
   if (strcmp(argv[3], "EntityState") == 0)
   {
@@ -555,8 +544,8 @@
     IMC::RestartSystem* tmsg = new IMC::RestartSystem;
     msg = tmsg;
   }
-<<<<<<< HEAD
-  else if (strcmp(argv[3], "LeaderState") == 0)
+
+  if (strcmp(argv[3], "LeaderState") == 0)
   {
     IMC::LeaderState* tmsg = new IMC::LeaderState;
     msg = tmsg;
@@ -564,8 +553,6 @@
     tmsg->lon = Angles::radians(atof(argv[5]));
     tmsg->height = atof(argv[6]);
   }
-  else if (strcmp(argv[3], "SetEntityParameters") == 0)
-=======
 
   if (strcmp(argv[3], "SaveEntityParameters") == 0)
   {
@@ -575,7 +562,6 @@
   }
 
   if (strcmp(argv[3], "SetEntityParameters") == 0)
->>>>>>> 204e344b
   {
     IMC::SetEntityParameters* tmsg = new IMC::SetEntityParameters;
     msg = tmsg;
