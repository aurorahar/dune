//***************************************************************************
// Copyright 2007-2014 Universidade do Porto - Faculdade de Engenharia      *
// Laboratório de Sistemas e Tecnologia Subaquática (LSTS)                  *
//***************************************************************************
// This file is part of DUNE: Unified Navigation Environment.               *
//                                                                          *
// Commercial Licence Usage                                                 *
// Licencees holding valid commercial DUNE licences may use this file in    *
// accordance with the commercial licence agreement provided with the       *
// Software or, alternatively, in accordance with the terms contained in a  *
// written agreement between you and Universidade do Porto. For licensing   *
// terms, conditions, and further information contact lsts@fe.up.pt.        *
//                                                                          *
// European Union Public Licence - EUPL v.1.1 Usage                         *
// Alternatively, this file may be used under the terms of the EUPL,        *
// Version 1.1 only (the "Licence"), appearing in the file LICENCE.md       *
// included in the packaging of this file. You may not use this work        *
// except in compliance with the Licence. Unless required by applicable     *
// law or agreed to in writing, software distributed under the Licence is   *
// distributed on an "AS IS" basis, WITHOUT WARRANTIES OR CONDITIONS OF     *
// ANY KIND, either express or implied. See the Licence for the specific    *
// language governing permissions and limitations at                        *
// https://www.lsts.pt/dune/licence.                                        *
//***************************************************************************
// Author: Pedro Calado                                                     *
// Author: Eduardo Marques (original maneuver implementation)               *
//***************************************************************************

#ifndef MANEUVER_MULTIPLEXER_LOITER_HPP_INCLUDED_
#define MANEUVER_MULTIPLEXER_LOITER_HPP_INCLUDED_

#include <DUNE/DUNE.hpp>

// Local headers
#include "MuxedManeuver.hpp"

using DUNE_NAMESPACES;

namespace Maneuver
{
  namespace Multiplexer
  {
    struct LoiterArgs
    {
      //! Minimum radius to prevent incompatibility with path controller
      double min_radius;
    };

    //! Loiter maneuver
    class Loiter: public MuxedManeuver<IMC::Loiter, LoiterArgs>
    {
    public:
      //! Default constructor.
      //! @param[in] task pointer to Maneuver task
      //! @param[in] mt pointer to Memento table
      //! @param[in] args loiter arguments
<<<<<<< HEAD
      Loiter(Maneuvers::Maneuver* task, Maneuvers::MementoTable* mt,
             LoiterArgs* args):
        MuxedManeuver(task, mt, args)
      {
        mt->add("Time Left", m_mem.time_left)
        .defaultValue("-1.0");
      }

      //! Deactivate
      void
      onManeuverDeactivation(void)
      {
        if (m_duration <= 0.0f)
          m_task->disableMemento();

        if (m_end_time > 0.0f)
          m_mem.time_left = m_end_time - Clock::get();
      }
=======
      Loiter(Maneuvers::Maneuver* task, LoiterArgs* args):
        MuxedManeuver<IMC::Loiter, LoiterArgs>(task, args)
      { }
>>>>>>> 0c24618a

      //! Start maneuver function
      //! @param[in] maneuver loiter maneuver message
      void
      onStart(const IMC::Loiter* maneuver)
      {
        m_task->setControl(IMC::CL_PATH);

        float radius = maneuver->radius;

        if (radius < m_args->min_radius)
        {
          m_task->war(DTR("forcing minimum radius of %.1f"), m_args->min_radius);
          radius = m_args->min_radius;
        }

        IMC::DesiredPath path;
        path.end_lat = maneuver->lat;
        path.end_lon = maneuver->lon;
        path.end_z = maneuver->z;
        path.end_z_units = maneuver->z_units;
        path.lradius = radius;

        if (maneuver->direction == IMC::Loiter::LD_CCLOCKW)
          path.flags = IMC::DesiredPath::FL_CCLOCKW;
        else
          path.flags = 0;  // clockwise by default

        path.speed = maneuver->speed;
        path.speed_units = maneuver->speed_units;
        m_task->dispatch(path);

        if (maneuver->duration > 0.0f && m_mem.time_left > 0.0f)
          m_duration = std::min((float)maneuver->duration, m_mem.time_left);
        else
          m_duration = maneuver->duration;

        m_end_time = -1.0;
      }

      //! On PathControlState message
      //! @param[in] pcs pointer to PathControlState message
      void
      onPathControlState(const IMC::PathControlState* pcs)
      {
        if (pcs->flags & IMC::PathControlState::FL_LOITERING)
        {
          if (m_duration > 0.0f)
          {
            double now = Clock::get();

            if (m_end_time < 0)
            {
              m_task->debug("will now loiter for %1.f seconds", m_duration);
              m_end_time = now + m_duration;
            }
            else if (now >= m_end_time)
            {
              m_task->signalCompletion();
            }
            else
            {
              m_task->signalProgress((uint16_t)Math::round(m_end_time - now));
            }
          }
        }
        else
        {
          if (m_duration > 0.0f)
            m_task->signalProgress(pcs->eta + m_duration);
          else
            m_task->signalProgress();
        }
      }

      ~Loiter(void)
      { }

    private:
      struct Mementos
      {
        //! Time left keeping
        float time_left;
      };

      //! Loiter: End time
      double m_end_time;
      //! Loiter: Duration in seconds
      float m_duration;
      //! Mementos
      Mementos m_mem;
    };
  }
}

#endif<|MERGE_RESOLUTION|>--- conflicted
+++ resolved
@@ -54,10 +54,9 @@
       //! @param[in] task pointer to Maneuver task
       //! @param[in] mt pointer to Memento table
       //! @param[in] args loiter arguments
-<<<<<<< HEAD
       Loiter(Maneuvers::Maneuver* task, Maneuvers::MementoTable* mt,
              LoiterArgs* args):
-        MuxedManeuver(task, mt, args)
+        MuxedManeuver<IMC::Loiter, LoiterArgs>(task, mt, args)
       {
         mt->add("Time Left", m_mem.time_left)
         .defaultValue("-1.0");
@@ -73,11 +72,6 @@
         if (m_end_time > 0.0f)
           m_mem.time_left = m_end_time - Clock::get();
       }
-=======
-      Loiter(Maneuvers::Maneuver* task, LoiterArgs* args):
-        MuxedManeuver<IMC::Loiter, LoiterArgs>(task, args)
-      { }
->>>>>>> 0c24618a
 
       //! Start maneuver function
       //! @param[in] maneuver loiter maneuver message
