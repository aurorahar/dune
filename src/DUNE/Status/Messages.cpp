//***************************************************************************
// Copyright 2007-2014 Universidade do Porto - Faculdade de Engenharia      *
// Laboratório de Sistemas e Tecnologia Subaquática (LSTS)                  *
//***************************************************************************
// This file is part of DUNE: Unified Navigation Environment.               *
//                                                                          *
// Commercial Licence Usage                                                 *
// Licencees holding valid commercial DUNE licences may use this file in    *
// accordance with the commercial licence agreement provided with the       *
// Software or, alternatively, in accordance with the terms contained in a  *
// written agreement between you and Universidade do Porto. For licensing   *
// terms, conditions, and further information contact lsts@fe.up.pt.        *
//                                                                          *
// European Union Public Licence - EUPL v.1.1 Usage                         *
// Alternatively, this file may be used under the terms of the EUPL,        *
// Version 1.1 only (the "Licence"), appearing in the file LICENCE.md       *
// included in the packaging of this file. You may not use this work        *
// except in compliance with the Licence. Unless required by applicable     *
// law or agreed to in writing, software distributed under the Licence is   *
// distributed on an "AS IS" basis, WITHOUT WARRANTIES OR CONDITIONS OF     *
// ANY KIND, either express or implied. See the Licence for the specific    *
// language governing permissions and limitations at                        *
// https://www.lsts.pt/dune/licence.                                        *
//***************************************************************************
// Author: Ricardo Martins                                                  *
//***************************************************************************
// Automatically generated.                                                 *
//***************************************************************************
// IMC XML MD5: unknown                                                     *
//***************************************************************************

// DUNE headers.
#include <DUNE/Config.hpp>
#include <DUNE/Status/Messages.hpp>

namespace DUNE
{
  namespace Status
  {
<<<<<<< HEAD
    static const char* c_status_messages[30] =
=======
    static const char* c_status_messages[33] =
>>>>>>> 39eecff1
    {
      DTR_RT("initializing"),
      DTR_RT("idle"),
      DTR_RT("active"),
      DTR_RT("activating"),
      DTR_RT("deactivating"),
      DTR_RT("input/output error"),
      DTR_RT("internal error"),
      DTR_RT("CPU usage is too high"),
      DTR_RT("fuel is running low"),
      DTR_RT("fuel level estimation is not reliable"),
      DTR_RT("fuel reserve"),
      DTR_RT("calibrating"),
      DTR_RT("calibrated"),
      DTR_RT("not aligned"),
      DTR_RT("aligning"),
      DTR_RT("aligned"),
      DTR_RT("powering down"),
      DTR_RT("communication error"),
      DTR_RT("synchronized"),
      DTR_RT("synchronizing"),
      DTR_RT("not synchronized"),
      DTR_RT("waiting for GPS fix"),
      DTR_RT("waiting for configuration of LBL beacons"),
      DTR_RT("waiting for solution to converge"),
      DTR_RT("missing data"),
      DTR_RT("invalid checksum"),
      DTR_RT("invalid version"),
      DTR_RT("active but without bottom lock"),
      DTR_RT("no medium data: user must control device"),
      DTR_RT("active (no medium data: need user input)"),
      DTR_RT("idle (no medium data: need user input)"),
<<<<<<< HEAD
      DTR_RT("database error")
=======
      DTR_RT("connecting"),
      DTR_RT("connected")
>>>>>>> 39eecff1
    };

    const char*
    getString(Code code)
    {
      return c_status_messages[code];
    }
  }
}<|MERGE_RESOLUTION|>--- conflicted
+++ resolved
@@ -26,8 +26,6 @@
 //***************************************************************************
 // Automatically generated.                                                 *
 //***************************************************************************
-// IMC XML MD5: unknown                                                     *
-//***************************************************************************
 
 // DUNE headers.
 #include <DUNE/Config.hpp>
@@ -37,11 +35,7 @@
 {
   namespace Status
   {
-<<<<<<< HEAD
-    static const char* c_status_messages[30] =
-=======
-    static const char* c_status_messages[33] =
->>>>>>> 39eecff1
+    static const char* c_status_messages[34] =
     {
       DTR_RT("initializing"),
       DTR_RT("idle"),
@@ -74,12 +68,9 @@
       DTR_RT("no medium data: user must control device"),
       DTR_RT("active (no medium data: need user input)"),
       DTR_RT("idle (no medium data: need user input)"),
-<<<<<<< HEAD
-      DTR_RT("database error")
-=======
+      DTR_RT("database error"),
       DTR_RT("connecting"),
       DTR_RT("connected")
->>>>>>> 39eecff1
     };
 
     const char*
