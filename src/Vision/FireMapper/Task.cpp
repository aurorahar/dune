--- conflicted
+++ resolved
@@ -277,7 +277,6 @@
       void
       consume(const IMC::EstimatedState* e_state)
       {
-<<<<<<< HEAD
         if (!m_args.is_master_mode)
         {
           //war("slave mode: consume EstimatedState - %s", resolveSystemId(e_state->getSource()));
@@ -285,49 +284,14 @@
           if(sysName != m_args.system_id)
             return;
 
-          double m_lat = e_state->lat;
-          double m_lon = e_state->lon;
-          double m_height = e_state->height;
-=======
         double m_lat = e_state->lat;
         double m_lon = e_state->lon;
         double m_height = e_state->height + (-e_state->z);
->>>>>>> cd7139f3
-
-          WGS84::displace(e_state->x, e_state->y, &m_lat, &m_lon);
-
-          try
-          {
-            PositionProjected point = transform_coordinates(m_lat, m_lon,
-                                                            m_args.geodetic_coordinate_system_epsg,
-                                                            m_args.projected_coordinate_system_epsg);
-
-            position_x = point.x;
-            position_y = point.y;
-            position_z = m_height;
-
-            phi = e_state->phi;
-            theta = e_state->theta;
-            psi = e_state->psi;
-          } catch (...)
-          {
-            err("Cannot transform coordinates from %d to %d", m_args.geodetic_coordinate_system_epsg,
-                m_args.projected_coordinate_system_epsg);
-            this->setEntityState(IMC::EntityState::ESTA_ERROR, Status::CODE_MISSING_DATA);
-          }
-        }
-        /*else
-        {
-<<<<<<< HEAD
-          war("master mode: consume EstimatedState");
-        }*/
-      }
-
-      void
-      consume(const IMC::EntityInfo* msg)
-      {
-        if (!m_args.is_master_mode)
-=======
+
+        WGS84::displace(e_state->x, e_state->y, &m_lat, &m_lon)
+
+        try
+        {
           PositionProjected point = transform_gcs_to_pcs(m_lat, m_lon,
                                                          m_args.geodetic_coordinate_system_epsg,
                                                          m_args.projected_coordinate_system_epsg);
@@ -345,7 +309,17 @@
           theta = e_state->theta;
           psi = e_state->psi;
         } catch (...)
->>>>>>> cd7139f3
+        {
+          err("Cannot transform coordinates from %d to %d", m_args.geodetic_coordinate_system_epsg,
+              m_args.projected_coordinate_system_epsg);
+          this->setEntityState(IMC::EntityState::ESTA_ERROR, Status::CODE_MISSING_DATA);
+        }
+      }
+
+      void
+      consume(const IMC::EntityInfo* msg)
+      {
+        if (!m_args.is_master_mode)
         {
           std::string master_dune = resolveSystemId(msg->getSource());
           if (master_dune.compare(m_args.system_id) == 0 && msg->label.compare(getEntityLabel()) == 0)
@@ -415,24 +389,8 @@
           m_is_to_acivate = false;
           morse_grabber = new MorseImageGrabber(this, m_args.morse_ip, m_args.morse_port);
 
-          Map_thrd = new Mapping_thread(this, "thrd_Mapper");
-
-<<<<<<< HEAD
-          Path path_DEM = Path(m_args.dem_file);
-          m_path_results = path_DEM.dirname(true).str();
-          std::vector<std::string> file_vec = std::vector<std::string>();
-          file_vec.push_back(m_args.dem_file);
-          try
-          {
-            mapper = Mapping(file_vec);
-            mapper.set_threshold(m_args.threshold);
-          }
-          catch (const std::invalid_argument& e)
-          {
-            err("%s", e.what());
-            this->setEntityState(IMC::EntityState::ESTA_ERROR, Status::CODE_MISSING_DATA);
-          }
-=======
+        Map_thrd = new Mapping_thread(this, "thrd_Mapper");
+
         try
         {
           Path path_DEM = Path(m_args.dem_file);
@@ -441,11 +399,11 @@
           fire_raster = new FireRaster(elevation_raster);
           mapper = new Mapping(fire_raster, m_args.threshold, true);
           mapper->set_threshold(m_args.threshold);
->>>>>>> cd7139f3
-        }
-        else
-        {
-          setEntityState(IMC::EntityState::ESTA_NORMAL, Status::CODE_IDLE);
+        }
+        catch (const std::invalid_argument& e)
+        {
+          err("%s", e.what());
+          this->setEntityState(IMC::EntityState::ESTA_ERROR, Status::CODE_MISSING_DATA);
         }
       }
 
@@ -453,23 +411,11 @@
       void
       onResourceRelease(void)
       {
-<<<<<<< HEAD
-        if (!m_args.is_master_mode)
-        {
-          try
-          {
-            delete morse_grabber;
-            delete Map_thrd;
-          }
-          catch (const std::invalid_argument& e){}
-        }
-=======
         delete elevation_raster;
         delete fire_raster;
         delete mapper;
         delete morse_grabber;
         delete Map_thrd;
->>>>>>> cd7139f3
       }
 
       template<typename T>
@@ -532,43 +478,16 @@
 
       }
 
-      void
-      onActivation(void)
-      {
-        if (!m_args.is_master_mode)
-        {
-          inf("slave mode: onActivation");
-
-        }
-        else
-        {
-          inf("master mode: onActivation");
-        }
-      }
-
-      void
-      onDeactivation(void)
-      {
-        if (!m_args.is_master_mode)
-        {
-          inf("slave mode: onDeactivation");
-        }
-        else
-        {
-          inf("master mode: onDeactivation");
-        }
-      }
       //! Main loop.
       void
       onMain(void)
       {
         float Rotation_limit = 0.08; // 5 degrees
+
+        Map_thrd->start();
+        morse_grabber->start();
+
         TaggedImage t;
-        if (!m_args.is_master_mode)
-        {
-          Map_thrd->start();
-          morse_grabber->start();
-        }
 
         // This Task works as an state machine:
         // FireMappingState::FetchImage -> MapImage -> DispatchFireMap
@@ -581,64 +500,43 @@
         // or else to FireMappingState::MapImage
         while (!stopping())
         {
-          if (!m_args.is_master_mode)
+          waitForMessages(1.0);
+          if (!isActive())
           {
-            waitForMessages(1.0);
-            if (m_is_to_acivate)
+            fm_state = FireMappingState::None;
+          } else
+          {
+            if (fm_state == FireMappingState::None)
             {
-              fm_state = FireMappingState::None;
-            }
-            else
+              inf("FireMappingState::None");
+              fm_state = FireMappingState::FetchImage;
+
+            } else if (fm_state == FireMappingState::FetchImage)
             {
-              if (fm_state == FireMappingState::None)
+              inf("FireMappingState::FetchImage");
+
+              // If morse graber fails, restart it
+              if (morse_grabber->error())
               {
-                inf("FireMappingState::None");
-                fm_state = FireMappingState::FetchImage;
-
+                err("MorseImageGrabber error");
+                morse_grabber->stopAndJoin();
+                delete morse_grabber;
+                morse_grabber = new MorseImageGrabber(this, m_args.morse_ip, m_args.morse_port);
+                morse_grabber->start();
+                fm_state = FireMappingState::None;
+                Delay::wait(1);
+                continue;
               }
-              else if (fm_state == FireMappingState::FetchImage)
+                // If the morse grabber is free to do work...
+              else if (morse_grabber->is_idle() && !morse_grabber->is_image_available())
               {
-<<<<<<< HEAD
-                inf("FireMappingState::FetchImage");
-
-                // If morse graber fails, restart it
-                if (morse_grabber->error())
-                {
-                  err("MorseImageGrabber error");
-                  morse_grabber->stopAndJoin();
-                  delete morse_grabber;
-                  morse_grabber = new MorseImageGrabber(this, m_args.morse_ip, m_args.morse_port);
-                  morse_grabber->start();
-                  fm_state = FireMappingState::None;
-                  Delay::wait(1);
-                  continue;
-                }
-                  // If the morse grabber is free to do work...
-                else if (morse_grabber->is_idle() && !morse_grabber->is_image_available())
-                {
-                  morse_grabber->capture(position_x, position_y, position_z, 0, /*theta*/ 0, 0);
-                }
-                  // If morse grabber work is finished...
-                else if (morse_grabber->is_image_available())
-                {
-                  t = morse_grabber->get_image();
-                  cv::transpose(t.image, t.image);//this transpose is added only for Morse_grabber images
-                  // because the images were tansposed so as to be sent and we have to transpose them back
-                  fm_state = FireMappingState::MapImage;
-                }
-
-=======
                 std::cout << psi << std::endl;
                 morse_grabber->capture(position_x_utm, position_y_utm, position_z, phi,
                                        theta, psi);
->>>>>>> cd7139f3
               }
-              else if (fm_state == FireMappingState::MapImage)
+                // If morse grabber work is finished...
+              else if (morse_grabber->is_image_available())
               {
-<<<<<<< HEAD
-                inf("FireMappingState::MapImage");
-                Image_Matrix = (t.image).clone();
-=======
                 t = morse_grabber->get_image();
                 cv::Mat flipped_image;
                 cv::flip(t.image, flipped_image, 1);
@@ -647,26 +545,25 @@
                 // because the images were tansposed so as to be sent and we have to transpose them back
                 fm_state = FireMappingState::MapImage;
               }
->>>>>>> cd7139f3
-
-                // TODO: Handle Mapping errors
-
-                if (Map_thrd->mapping_finished())
+
+            } else if (fm_state == FireMappingState::MapImage)
+            {
+              inf("FireMappingState::MapImage");
+              Image_Matrix = (t.image).clone();
+
+              // TODO: Handle Mapping errors
+
+              if (Map_thrd->mapping_finished())
+              {
+
+                fm_state = FireMappingState::DispatchFireMap;
+              } else if (Map_thrd->is_idle())
+              {
+                // If the image has some content
+                if (Image_Matrix.data != NULL)
                 {
-
-                  fm_state = FireMappingState::DispatchFireMap;
-                } else if (Map_thrd->is_idle())
-                {
-                  // If the image has some content
-                  if (Image_Matrix.data != NULL)
+                  if (abs(t.phi) <= Rotation_limit)
                   {
-<<<<<<< HEAD
-                    if (abs(t.phi) <= Rotation_limit)
-                    {
-                      Intrinsic = (t.intrinsic_matrix).clone();
-
-                      set_Rot_Trans_Matrix(t.x, t.y, t.z, t.phi, t.theta, t.psi);
-=======
                     Intrinsic = (t.intrinsic_matrix).clone();
                     // Convert from UTM to the LAEA coordiante system
 //                    std::cout << " UTM: " << t.x << "; " << t.y << std::endl;
@@ -676,85 +573,56 @@
 //                    std::cout << "LAEA: " << pcs_defined.x << "; " << pcs_defined.y << std::endl;
 
                     set_Rot_Trans_Matrix(t.x, t.y, t.z, t.phi, 0., -(t.psi));
->>>>>>> cd7139f3
-
-                      // FIXME: Restore threaded mapping
-                      // start_mapping = Map_thrd->Map_Image(Image_Matrix, Translation, Rotation, Intrinsic,
-                      //             Radial_distortion, Tangential_distortion, mapper);
-
-<<<<<<< HEAD
-                      Image* im = new Image(Image_Matrix, Translation, Rotation, Intrinsic, Radial_distortion,
-                                            Tangential_distortion);
-                      bool Image_with_DEM_match = mapper.Map(*im, Time::Clock::getSinceEpoch());
-                      mapper.Save_Show_FireM(m_path_results);
-=======
+
+                    // FIXME: Restore threaded mapping
+//                    start_mapping = Map_thrd->Map_Image(Image_Matrix, Translation, Rotation, Intrinsic,
+//                                                        Radial_distortion, Tangential_distortion, mapper);
+
                     Image* im = new Image(Image_Matrix, Translation, Rotation, Intrinsic, Radial_distortion,
                                           Tangential_distortion);
                     bool Image_with_DEM_match = mapper->map(*im, Time::Clock::getSinceEpoch());
                     mapper->save_firemap(m_path_results);
->>>>>>> cd7139f3
-
-                      if (Image_with_DEM_match)
-                      {
-                        inf("Image was mapped");
-
-                      } else
-                      {
-                        inf("Image out of bounds");
-                      }
-                      delete im;
-                      fm_state = FireMappingState::DispatchFireMap;
+
+                    if (Image_with_DEM_match)
+                    {
+                      inf("Image was mapped");
 
                     } else
                     {
-                      war("Roll limit exceded. The image is discarded.");
-                      fm_state = FireMappingState::FetchImage;
+                      inf("Image out of bounds");
                     }
+                    delete im;
+                    fm_state = FireMappingState::DispatchFireMap;
+
+                  } else
+                  {
+                    war("Roll limit exceded. The image is discarded.");
+                    fm_state = FireMappingState::FetchImage;
                   }
-                  else
-                  {
-                    war("Empty image.");
-                    fm_state = FireMappingState::FetchImage;
-
-                  }
+                } else
+                {
+                  war("Empty image.");
+                  fm_state = FireMappingState::FetchImage;
+
                 }
-                else
-                {
-                  inf("Still working on mapping");
-                }
+              } else
+              {
+                inf("Still working on mapping");
               }
-              else if (fm_state == FireMappingState::DispatchFireMap)
-              {
-                inf("FireMappingState::DispatchFireMap");
-                mapper.Save_Show_FireM(m_path_results);
-                dispatch_firemap(mapper.maps()[0]);
-                fm_state = FireMappingState::FetchImage;
-              }
-<<<<<<< HEAD
-=======
             } else if (fm_state == FireMappingState::DispatchFireMap)
             {
               inf("FireMappingState::DispatchFireMap");
               mapper->save_firemap(m_path_results);
               dispatch_firemap(mapper->fire_map());
               fm_state = FireMappingState::FetchImage;
->>>>>>> cd7139f3
             }
-            Delay::waitMsec(500);
           }
-          else
-          {
-            if(isActive())
-              setEntityState(IMC::EntityState::ESTA_NORMAL, Status::CODE_ACTIVE);
-            else
-              setEntityState(IMC::EntityState::ESTA_NORMAL, Status::CODE_IDLE);
-
-            waitForMessages(1.0);
-          }
+
+          Delay::waitMsec(500);
         }
       }
     };
   }
 }
 
-DUNE_TASK;+DUNE_TASK